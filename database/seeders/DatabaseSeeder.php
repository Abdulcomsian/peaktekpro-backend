<?php

namespace Database\Seeders;

// use Illuminate\Database\Console\Seeds\WithoutModelEvents;
use Illuminate\Database\Seeder;

class DatabaseSeeder extends Seeder
{
    /**
     * Seed the application's database.
     *
     * @return void
     */
    public function run()
    {
        // \App\Models\User::factory(10)->create();

        // \App\Models\User::factory()->create([
        //     'name' => 'Test User',
        //     'email' => 'test@example.com',
        // ]);

<<<<<<< HEAD
        $this->call([
            RoleSeeder::class,
            SuperAdminSeeder::class,
            CompanySeeder::class,
            StatusSeeder::class,
            ProjectDesignPagesSeeder::class,
            PageSeeder::class
        ]);
=======
        $this->call(RoleSeeder::class);
        $this->call(SuperAdminSeeder::class);
        $this->call(CompanySeeder::class);
        $this->call(StatusSeeder::class);
        $this->call(ProjectDesignPagesSeeder::class);
        $this->call(LocationSeeder::class);

>>>>>>> ecfc0ba8
    }
}<|MERGE_RESOLUTION|>--- conflicted
+++ resolved
@@ -21,16 +21,7 @@
         //     'email' => 'test@example.com',
         // ]);
 
-<<<<<<< HEAD
-        $this->call([
-            RoleSeeder::class,
-            SuperAdminSeeder::class,
-            CompanySeeder::class,
-            StatusSeeder::class,
-            ProjectDesignPagesSeeder::class,
-            PageSeeder::class
-        ]);
-=======
+
         $this->call(RoleSeeder::class);
         $this->call(SuperAdminSeeder::class);
         $this->call(CompanySeeder::class);
@@ -38,6 +29,5 @@
         $this->call(ProjectDesignPagesSeeder::class);
         $this->call(LocationSeeder::class);
 
->>>>>>> ecfc0ba8
     }
 }