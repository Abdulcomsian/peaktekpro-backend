--- conflicted
+++ resolved
@@ -1101,11 +1101,7 @@
                         </button>
                         @if($report->status === 'published')
                         <a href="{{route('reports.download-pdf',$report->id)}}" class="text-blue-500 hover:text-blue-600" style="margin-right:100px;">Generate pdf</a>
-<<<<<<< HEAD
-
-=======
                         @endif
->>>>>>> 9924c8c6
                         <div id="publishReportModal"
                             class="fixed inset-0 flex items-center justify-center bg-black bg-opacity-50 hidden z-10">
                             <div class="bg-white p-4 rounded-lg w-1/4 shadow-lg">
