@extends('layouts.report-layout')

@section('title', 'Create Report')

@push('styles')
    {{-- load quill css --}}
    <link href="https://cdn.jsdelivr.net/npm/quill@2.0.2/dist/quill.snow.css" rel="stylesheet" />
    {{-- load dropzone --}}
    <link href="https://unpkg.com/dropzone@6.0.0-beta.1/dist/dropzone.css" rel="stylesheet" type="text/css" />

    <style>
        .dropzone .dz-preview .dz-details .dz-filename {
            display: none;
        }
    </style>
@endpush


@push('scripts')
    {{-- load quill --}}
    <script src="https://cdn.jsdelivr.net/npm/quill@2.0.2/dist/quill.js"></script>
    {{-- load drop zone --}}
    <script src="https://unpkg.com/dropzone@6.0.0-beta.1/dist/dropzone-min.js"></script>

    <script>
        var pageId = null
        var deleteFileFromDropZoneRoute = "{{ route('reports.page.delete-file') }}"
        var deleteFileFromRepairablityDropZoneRoute = "{{ route('reports.page.repairability.delete-file') }}"
        var saveFileFromDropZoneRoute = "{{ route('reports.page.save-file') }}"
        var saveMultipleFilesFromDropZoneRoute = "{{ route('reports.page.save-multiple-files') }}"

        // Initialize Quill editor
        const customPageInitializeQuill = () => {

            const customPageTextQuillOptions = [
                ['bold', 'italic', 'underline', 'strike'], // toggled buttons
                ['blockquote', 'code-block'],
                ['link'],
                [{
                    'header': 1
                }, {
                    'header': 2
                }], // custom button values
                [{
                    'list': 'ordered'
                }, {
                    'list': 'bullet'
                }, {
                    'list': 'check'
                }],
                [{
                    'script': 'sub'
                }, {
                    'script': 'super'
                }], // superscript/subscript
                [{
                    'header': [1, 2, 3, 4, 5, 6, false]
                }],

                [{
                    'color': []
                }, {
                    'background': []
                }], // dropdown with defaults from theme
                [{
                    'font': []
                }],
                [{
                    'align': []
                }],
                ['clean'] // remove formatting button
            ];
            // Re-initialize Quill for the newly added content
            $('.custom-page-quill-editor').each(function() {
                if (!$(this).hasClass('quill-initialized')) {
                    var customQuill = new Quill($(this)[0], {
                        theme: 'snow',
                        modules: {
                            toolbar: customPageTextQuillOptions
                        }
                    });
                    $(this).addClass('quill-initialized'); // Mark as initialized
                    customQuill.root.style.height = '200px';

                    // Reference to the associated textarea (assumes it's the next sibling)
                    var $textarea = $(this).next('textarea');

                    // Parse the JSON data passed from the backend
                    var existingContent = $textarea.val();
                    if (existingContent) {
                        customQuill.clipboard.dangerouslyPasteHTML(existingContent);
                    }

                    // If no content exists, initialize the Quill editor and set up the 'text-change' event
                    customQuill.on('text-change', function() {
                        // Sync content with the associated textarea
                        $textarea.val(customQuill.root.innerHTML);

                        // Optionally trigger change event on the textarea if needed
                        // $textarea.trigger('change');
                        saveReportPageTextareaData($textarea);
                    });

                }
            });
        }

        const customPageInitializeDropzone = () => {
            // Re-initialize Dropzone for the newly added elements
            $('.custom-page-dropzone').each(function() {

                let customPageDropzoneJsonData = '';
                let dataJson = $(this).attr('data-json');

                if (dataJson && dataJson !== '') {
                    try {
                        // Attempt to parse the JSON data
                        customPageDropzoneJsonData = JSON.parse(dataJson);
                    } catch (error) {
                        console.error('Error parsing JSON:', error);
                    }
                }

                // Ensure Dropzone is not re-initialized
                if (!$(this).hasClass('dropzone-initialized')) {
                    new Dropzone($(this)[0], {
                        url: saveFileFromDropZoneRoute,
                        paramName: 'file',
                        maxFiles: 1,
                        acceptedFiles: '.pdf',
                        addRemoveLinks: true,
                        dictRemoveFile: "Remove",
                        dictDefaultMessage: "Drag & Drop or Click to Upload",
                        headers: {
                            'X-CSRF-TOKEN': $('meta[name="csrf-token"]').attr('content')
                        },
                        init: function() {
                            // Initialize customPageFileData outside of the if block
                            let customPageFileData = null; // Start with null as default value

                            // Ensure jsonData is available and correctly formatted
                            let jsonData = customPageDropzoneJsonData;
                            if (jsonData) {
                                customPageFileData = {
                                    name: jsonData.file_name ?? '',
                                    size: jsonData.size ?? '',
                                    url: jsonData.path ? "{{ asset('storage') }}/" + jsonData
                                        .path : '',
                                    path: jsonData.path ?? '',
                                    type: 'custom_page_file'
                                };
                            }

                            // Check if the file name exists and show the file in the Dropzone
                            if (customPageFileData && customPageFileData.name) {
                                // If there is an existing file, show it in the Dropzone
                                this.emit("addedfile", customPageFileData);
                                // Emitting the correct full path for the thumbnail
                                this.emit("thumbnail", customPageFileData, customPageFileData
                                    .url); // Use the URL from jsonData
                                this.emit("complete", customPageFileData);
                                this.files.push(
                                    customPageFileData); // Add to the Dropzone files array
                            }

                            // When a file is sent, add additional form data
                            this.on("sending", function(file, xhr, formData) {
                                formData.append('type', 'custom_page_file');
                                formData.append('page_id', pageId);
                                formData.append('folder', 'custom_page_file');
                            });

                            // When a file is added, check if it's valid based on accepted file types
                            this.on("addedfile", function(file) {
                                // Ensure only PDF files are allowed
                                if (!file.type.match('application/pdf')) {
                                    // If the file type doesn't match, remove the file from preview
                                    this.removeFile(file);
                                    showErrorNotification('Only PDF files are allowed.');
                                }
                            });

                            // On success, show a success notification
                            this.on("success", function(file, response) {
                                showSuccessNotification(response.message);
                            });

                            // When a file is removed, delete it from the Dropzone
                            this.on("removedfile", function(file) {
                                deleteFileFromDropzone(file, deleteFileFromDropZoneRoute, {
                                    page_id: pageId,
                                    file_key: 'custom_page_file',
                                });
                            });
                        }
                    });
                    $(this).addClass('dropzone-initialized'); // Mark as initialized
                }
            });
        }

        // Initialize Dropzone for each page dynamically
        customPageInitializeDropzone();

        // show file on load in dropzone
        function showFileOnLoadInDropzone(dropzoneInstance, fileData) {
            if (fileData.name && fileData.size && fileData.url && fileData.path && fileData.type) {
                // Simulate adding the existing file
                dropzoneInstance.emit("addedfile", fileData);
                let fileUrl = `${fileData.url}/${fileData.path}`;
                dropzoneInstance.emit("thumbnail", fileData, fileUrl); // Set the thumbnail

                // Set the file as already uploaded
                fileData.status = Dropzone.SUCCESS;
                dropzoneInstance.emit("complete", fileData);

                // Add file to Dropzone's internal files array
                dropzoneInstance.files.push(fileData);
            }
        }
        // show files on load in dropzone
        function showMultipleFilesOnLoadInDropzone(dropzoneInstance, filesData, type) {
            // Check if files exist and add them to Dropzone
            if (filesData.files.length > 0) {
                filesData.files.forEach(function(fileData) {
                    let mockFile = {
                        name: fileData.file_name,
                        size: fileData.size,
                        url: fileData.path,
                        type: type,
                        file_id: fileData.file_id,
                    };

                    dropzoneInstance.emit("addedfile", mockFile); // Add the file to Dropzone
                    let fileUrl = `${filesData.file_url}/${fileData.path}`;
                    dropzoneInstance.emit("thumbnail", mockFile, fileUrl); // Set the thumbnail

                    mockFile.status = Dropzone.SUCCESS;
                    dropzoneInstance.emit("complete", mockFile); // Mark as complete

                    dropzoneInstance.files.push(mockFile); // Add to Dropzone's file list
                });
            }
        }
        // remove file from dropzone
        function deleteFileFromDropzone(fileData, deleteUrl, params) {
            if (fileData.name && fileData.type) {
                $.ajax({
                    url: deleteUrl,
                    type: 'DELETE',
                    data: params,
                    headers: {
                        'X-CSRF-TOKEN': $('meta[name="csrf-token"]').attr('content')
                    },
                    success: function(response) {
                        showSuccessNotification(response.message);
                    },
                    error: function() {
                        showErrorNotification('Error deleting the file.');
                    }
                });
            }
        }

        function deleteFileFromRepairablityDropzone(deleteUrl, params) {
            $.ajax({
                url: deleteUrl,
                type: 'DELETE',
                data: params,
                headers: {
                    'X-CSRF-TOKEN': $('meta[name="csrf-token"]').attr('content')
                },
                success: function(response) {
                    if (response.success) {
                        // Call the success callback to update the UI
                        if (typeof successCallback === "function") {
                            successCallback();
                        }
                        showSuccessNotification('File deleted successfully');
                    } else {
                        console.error('Error:', response.message || 'An error occurred');
                    }

                },
                error: function() {
                    showErrorNotification('Error deleting the file.');
                }
            });
        }

        $(document).ready(function() {
            // edit report title start
            // Show input field for editing when edit button is clicked
            $('#editTitleBtn').on('click', function() {
                // Hide the title text, show the input field for editing
                $('#reportTitleText').addClass('hidden');
                $('#editTitleContainer').removeClass('hidden');
            });

            // Cancel editing and hide input field
            $('#cancelEditBtn').on('click', function() {
                $('#reportTitleText').removeClass('hidden');
                $('#editTitleContainer').addClass('hidden');
            });

            // Save the new title using AJAX
            $('#saveTitleBtn').on('click', function() {
                var newTitle = $('#reportTitleInput').val();

                // Clear previous error messages
                $('.error-message').text('');

                // Check if the new title is not empty
                if (newTitle.trim() === '') {

                    $('.error-message[data-error="title"]').text('Title cannot be empty!');

                    return;
                }
                let actionUrl = "{{ route('reports.update.title', $report->id) }}"
                // Make the AJAX call to update the report title
                $.ajax({
                    url: actionUrl,
                    method: 'PUT',
                    data: {
                        title: newTitle,
                    },
                    success: function(response) {
                        if (response.status) {
                            // Update the title on the page and hide the input
                            $('#reportTitleText').text(newTitle).removeClass('hidden');
                            $('#editTitleContainer').addClass('hidden');

                            // show a success message
                            showSuccessNotification(response.message);
                        } else {
                            showErrorNotification('Error updating report title!');
                        }
                    },
                    error: async function(xhr) {
                        // Handle validation errors
                        if (xhr.status ===
                            422) { // Laravel returns 422 status code for validation errors
                            let errors = xhr.responseJSON.errors;
                            // Loop through each error field and display messages
                            $.each(errors, function(field, messages) {
                                // Find the error container with data attribute matching the field name
                                let errorContainer = $(`[data-error="${field}"]`);
                                // Append each error message
                                messages.forEach(function(message) {
                                    errorContainer.append(
                                        `<div>${message}</div>`);
                                });
                            });
                        } else {

                            await showErrorNotification(
                                'An error occurred while updating title');

                        }
                    }
                });
            });

            // edit report title end

            // left menu pages start

            // Show the first tab content by default
            $(".tab-content").hide();
            $("#content1").show();

            // Tab click handler
            $(document).on('click', '.tab-item', function() {
                // $(".tab-item").removeClass("bg-blue-400").addClass("bg-blue-200");
                // $(this).addClass("bg-blue-400");

                // // Show the related content
                // $(".tab-content").hide();
                // $($(this).data("target")).fadeIn();

                // // assign active page id
                // pageId = $(this).data('id')
                $(".tab-item").removeClass("bg-blue-400").addClass("bg-blue-200");

                // Remove any existing arrow-indicator from all tab items
                $(".arrow-indicator").remove();

                // Add bg-blue-400 to the clicked tab
                $(this).addClass("bg-blue-400");

                // Append arrow-indicator div only to the active tab
                $(this).append(
                    '<div class="absolute -right-7 top-0 h-full w-7 bg-blue-400 clip-path-arrow arrow-indicator"></div>'
                );

                // Show the related content
                $(".tab-content").hide();
                $($(this).data("target")).fadeIn();

                pageId = $(this).data('id');
            });

            // Enable draggable tabs
            $("#tabsList").sortable({
                opacity: 0.5,
                start: function(event, ui) {
                    ui.item.css("background-color",
                        "rgba(96, 165, 250, 0.5)"); // Set opacity of dragging item
                },
                stop: function(event, ui) {
                    ui.item.css("background-color", ""); // Reset color on drag stop

                    // Update order via AJAX after drag stop
                    const order = $("#tabsList .tab-item").map(function() {
                        return $(this).data("id");
                    }).get();

                    $.ajax({
                        url: "{{ route('reports.page-ordering.update', $report->id) }}",
                        method: 'POST',
                        data: {
                            order: order,
                        },
                        success: function(response) {
                            if (response.status) {

                                // show a success message
                                showSuccessNotification(response.message);
                            } else {
                                showErrorNotification(response.message);
                            }
                        },
                        error: async function(xhr) {
                            // Handle validation errors
                            if (xhr.status ===
                                422
                            ) { // Laravel returns 422 status code for validation errors
                                let errors = xhr.responseJSON.errors;
                                // Loop through each error field and display messages
                                $.each(errors, function(field, messages) {
                                    // Find the error container with data attribute matching the field name
                                    let errorContainer = $(
                                        `[data-error="${field}"]`);
                                    // Append each error message
                                    messages.forEach(function(message) {
                                        errorContainer.append(
                                            `<div>${message}</div>`);
                                    });
                                });
                            } else {

                                await showErrorNotification(
                                    'An error occurred while updating pages order');

                            }
                        }
                    });
                }
            });

            // Handle "Create Page" button click
            $('#createPageBtn').on('click', function() {
                $.ajax({
                    url: "{{ route('reports.create-page', $report->id) }}",
                    method: 'POST',
                    data: {
                        title: 'Custom Page',
                        _token: $('meta[name=csrf-token]').attr('content')
                    },
                    success: function(response) {
                        if (response.status) {
                            // Generate unique random values for new IDs
                            let firstrandom = Math.random().toString(36).substr(2, 8);
                            let secondRandom = Math.random().toString(36).substr(2, 8);
                            let thirdRandom = Math.random().toString(36).substr(2, 8);

                            // Append the new page to the list dynamically
                            $('#tabsList').append(`
<li class="tab-item bg-blue-200 p-2 rounded cursor-pointer relative flex justify-between items-center"
    data-target="#tab${response.page.id}" data-id="${response.page.id}">
    <div class="flex gap-2">
        <svg class="w-6 h-6 text-gray-800 dark:text-white" aria-hidden="true"
            xmlns="http://www.w3.org/2000/svg" fill="none" viewBox="0 0 17 14">
            <path stroke="currentColor" stroke-linecap="round" stroke-linejoin="round" stroke-width="2"
                d="M1 1h15M1 7h15M1 13h15"></path>
        </svg>
        <span id="leftMenuPageName-${response.page.id}" class="text-sm">${response.page.name}</span>
    </div>
    <label for="toggle-${response.page.id}" class="inline-flex relative items-center cursor-pointer">
        <input type="checkbox" id="toggle-${response.page.id}" class="sr-only toggle" data-page-id="${response.page.id}"
            ${response.page.is_active === 1 ? 'checked' : ''} />
        <span class="w-10 h-4 bg-gray-300 rounded-full flex items-center">
            <span class="w-4 h-4 bg-white rounded-full shadow transform transition-transform"></span>
        </span>
    </label>
</li>
`);

                            // Append the new page content
                            $('#tabContent').append(`
<div id="tab${response.page.id}" class="tab-content hidden bg-blue-50 p-4 rounded shadow mb-4">
    <div class="flex items-center justify-between">
        <h3 id="pageName-${response.page.id}" class="text-lg font-medium mb-2">${response.page.name}</h3>
        <button class="text-blue-500 hover:text-blue-600 edit-button"
            data-id="${response.page.id}" data-name="${response.page.name}">Edit</button>
    </div>
    <div id="editPageForm-${response.page.id}" class="edit-form hidden mb-2">
        <input type="text" id="editInput-${response.page.id}"
            class="border rounded p-2 w-full" value="${response.page.name}" />
        <div class="flex space-x-2 mt-2">
            <button class="bg-blue-500 text-white text-sm px-4 py-2 rounded update-button"
                data-id="${response.page.id}">Update</button>
            <button class="bg-gray-500 text-white text-sm px-4 py-2 rounded cancel-button"
                data-id="${response.page.id}">Cancel</button>
        </div>
    </div>
    <div class="w-full mx-auto p-6 bg-white shadow rounded-lg custom-page-container">
        <div class="mb-6">
            <div class="flex flex-col justify-start">
                <div>
                    <input type="radio" id="custom-page-single-pdf-${firstrandom}" name="custom_page_type_${thirdRandom}" value="single_pdf" class="mr-2 custom_page_type">
                    <label for="custom-page-single-pdf-${firstrandom}" class="text-gray-700 text-md cursor-pointer">Single Use PDF</label>
                </div>
                <div>
                    <input type="radio" id="custom-page-text-${secondRandom}" name="custom_page_type_${thirdRandom}" value="single_text" class="mr-2 custom_page_type">
                    <label for="custom-page-text-${secondRandom}" class="text-gray-700 text-md cursor-pointer">Text Page</label>
                </div>
            </div>
        </div>
        <div id="custom-page-single-pdf-section-${firstrandom}" class="hidden" data-selected="single_pdf">
            <form action="/upload" method="POST" enctype="multipart/form-data" class="dropzone custom-page-dropzone">
                <div class="dz-message text-gray-600">
                    <span class="block text-lg font-semibold">Drag & Drop or Click to Upload PDF</span>
                    <small class="text-gray-500">Only PDF file are allowed</small>
                </div>
            </form>
        </div>
        <div id="custom-page-text-section-${secondRandom}" class="hidden" data-selected="single_text">
            <div class="bg-white custom-page-quill-editor" style="position: static"></div>
            <textarea class="custom-page-text hidden" name="custom_page_text" required>{{ $pageData->json_data['custom_page_text'] ?? '' }}</textarea>
        </div>
    </div>
</div>
`);

                            customPageInitializeQuill();
                            customPageInitializeDropzone();


                            showSuccessNotification(response.message);

                        } else {
                            showErrorNotification('Error creating page.');
                        }
                    },
                    error: function() {
                        showErrorNotification('An error occurred while creating the page.');
                    }
                });
            });


            // Handle toggle change (to update page status)
            $(document).on('change', 'input[type="checkbox"][data-page-id]', function(e) {
                e.stopPropagation();
                var pageId = $(this).data('page-id');
                var status = $(this).prop('checked') ? 1 : 0;

                // Hide the tab content when toggle is clicked
                $(`#tab${pageId}`).addClass('hidden');

                let actionUrl = "{{ route('reports.update-page.status', ['pageId' => ':pageId']) }}"
                actionUrl = actionUrl.replace(':pageId', pageId)
                // Send AJAX request to update page status
                $.ajax({
                    url: actionUrl,
                    method: 'PATCH',
                    data: {
                        status: status,
                    },
                    success: function(response) {
                        if (response.status) {

                            showSuccessNotification(response.message);

                        } else {
                            showErrorNotification(
                                'Error updating page status');
                        }
                    },
                    error: function() {
                        showErrorNotification(
                            'An error occurred while updating page status');
                    }
                });
            });

            // left menu pages end

            // page name edit start

            // Handle the Edit button click
            $(document).on('click', '.edit-button', function() {
                const pageId = $(this).data('id');
                const pageName = $(this).data('name');

                // Show edit form and hide the static name
                $(`#pageName-${pageId}`).addClass('hidden');
                $(`#editPageForm-${pageId}`).removeClass('hidden');
                $(`#editInput-${pageId}`).val(pageName);
            });

            // Handle the Cancel button click
            $(document).on('click', '.cancel-button', function() {
                const pageId = $(this).data('id');

                // Hide edit form and show the static name
                $(`#pageName-${pageId}`).removeClass('hidden');
                $(`#editPageForm-${pageId}`).addClass('hidden');
            });

            // Handle the Update button click with AJAX call
            $(document).on('click', '.update-button', function() {
                const pageId = $(this).data('id');
                const newName = $(`#editInput-${pageId}`).val().trim();

                // Basic validation
                if (!newName) {
                    showErrorNotification('Page name cannot be empty');
                    return;
                }

                // AJAX request to update page name
                $.ajax({
                    url: `{{ route('reports.update.page-title', ':id') }}`.replace(':id',
                        pageId),
                    method: 'PUT',
                    data: {
                        name: newName,
                    },
                    success: function(response) {
                        if (response.status) {

                            // Update the static name and revert the form to original state
                            $(`#pageName-${pageId}`).text(newName).removeClass('hidden');
                            $(`#editPageForm-${pageId}`).addClass('hidden');

                            // let menu page name update
                            $('#leftMenuPageName-' + pageId).text(newName);

                            showSuccessNotification(response.message);

                        } else {
                            showErrorNotification(
                                'Error updating page name. Please try again.');
                        }
                    },
                    error: function() {
                        showErrorNotification('An error occurred. Please try again.');
                    }
                });
            });
            // page name edit end
        });
    </script>

    {{-- repairability or compatibility photosjs js --}}
    <!-- <script src="{{ asset('assets/js/reports/repairability_or_compatibility_photos.js') }}"></script> -->

    {{-- save data --}}
    <script type="text/javascript">
        const saveReportPageData = "{{ route('reports.page.save-data') }}";

        // save inputs data
        const saveReportPageInputData = debounce(function() {
            console.log('there');
            let fieldName = $(this).attr('name');
            let fieldValue = $(this).val();
            console.log("Input Event Triggered -> Field:", fieldName, "Value:", fieldValue);

            $.ajax({
                url: saveReportPageData,
                method: 'POST',
                data: {
                    page_id: pageId,
                    [fieldName]: fieldValue
                },
                success: function(response) {
                    showSuccessNotification(response.message);
                },
                error: function(xhr) {
                    showErrorNotification('An error occurred. while saving data.');
                }
            });
        }, 500); // Delay in milliseconds

        // Apply debounced function to save data on keyup
        $('.inp-data').on('keyup change', saveReportPageInputData);


        //save all address fields

        const saveReportPageDataAddress = "{{ route('reports.page.save-data') }}";

        // Function to save all address-related fields at once
        function saveAddressData() {
            let addressData = {
                page_id: pageId,
                company_address: $('#company-address').val(),
                company_city: $('#company-city').val(),
                company_province: $('#company-province').val(),
                company_postal_code: $('#company-postal-code').val()
            };

            console.log("Saving Address Data:", addressData);

            $.ajax({
                url: saveReportPageDataAddress,
                method: 'POST',
                data: addressData,
                success: function(response) {
                    showSuccessNotification(response.message);
                },
                error: function(xhr) {
                    showErrorNotification('An error occurred while saving the address data.');
                }
            });
        }

<<<<<<< HEAD
        // save the company address function
        const saveReportPageInputDataAddress = debounce(function() {
            let fieldName = $(this).attr('name');
            let fieldValue = $(this).val();
            console.log("Input Event Triggered -> Field:", fieldName, "Value:", fieldValue);
=======
    // save the company address function
    const saveReportPageInputDataAddress = debounce(function() {
        let fieldName = $(this).attr('name');
        let fieldValue = $(this).val();
        console.log("Input Event Triggered -> Field:", fieldName, "Value:", fieldValue);

        // Check if the changed field is part of the address-related fields
        if (['company_address', 'company_city', 'company_province', 'company_postal_code'].includes(fieldName)) {
            saveAddressData();
            return;
        }
>>>>>>> 49396c87

            // Check if the changed field is part of the address-related fields
            if (['company_address', 'company_city', 'company_province', 'company_postal_code'].includes(
                    fieldName)) {
                saveAddressData();
                return;
            }

            $.ajax({
                url: saveReportPageDataAddress,
                method: 'POST',
                data: {
                    page_id: pageId,
                    [fieldName]: fieldValue
                },
                success: function(response) {
                    showSuccessNotification(response.message);
                },
                error: function(xhr) {
                    showErrorNotification('An error occurred while saving data.');
                }
            });
        }, 500); // Delay in milliseconds

        // Apply debounced function to save data on keyup or change
        $('.inp-data-address').on('keyup change', saveReportPageInputDataAddress);


<<<<<<< HEAD
=======

>>>>>>> 49396c87

        //end here


        // save textarea data
        const saveReportPageTextareaData = debounce(function(element) {

            let fieldName = $(element).attr('name');
            let fieldValue = $(element).val();

            $.ajax({
                url: saveReportPageData,
                method: 'POST',
                data: {
                    page_id: pageId,
                    [fieldName]: fieldValue
                },
                success: function(response) {
                    showSuccessNotification(response.message);
                },
                error: function(xhr) {
                    showErrorNotification('An error occurred. while saving data.');
                }
            });

        }, 500)

        // generate key
        function generateBase64Key(length) {
            const array = new Uint8Array(length);
            window.crypto.getRandomValues(array);

            // Convert to base64 and filter out non-alphanumeric characters
            let base64Key = btoa(String.fromCharCode(...array));

            // Remove non-alphanumeric characters (including '+', '/', '=')
            base64Key = base64Key.replace(/[^a-zA-Z0-9]/g, '');

            // If the generated string is shorter than the required length, generate more characters
            while (base64Key.length < length) {
                base64Key += base64Key; // Append more random base64 characters
                base64Key = base64Key.replace(/[^a-zA-Z0-9]/g, ''); // Filter again
            }

            return base64Key.slice(0, length);
        }

        document.getElementById('updateToPublishedBtn').addEventListener('click', function() {
            const reportId = this.getAttribute('data-id');
            const currentStatus = this.getAttribute('data-status');
            const newStatus = currentStatus === 'draft' ? 'published' : 'draft';

            // Show the appropriate modal based on the current status
            if (newStatus === 'published') {
                document.getElementById('publishReportModal').classList.remove('hidden');
            } else {
                document.getElementById('draftReportModal').classList.remove('hidden');
            }

            // Handle confirm action for publishing
            document.getElementById('confirmPublishBtn').addEventListener('click', function() {
                updateReportStatus(reportId, newStatus);
                document.getElementById('publishReportModal').classList.add('hidden');
            });

            // Handle confirm action for saving as draft
            document.getElementById('confirmDraftBtn').addEventListener('click', function() {
                updateReportStatus(reportId, newStatus);
                document.getElementById('draftReportModal').classList.add('hidden');
            });

            // Handle cancel actions for both modals
            document.getElementById('cancelPublishBtn').addEventListener('click', function() {
                document.getElementById('publishReportModal').classList.add('hidden');
            });
            document.getElementById('cancelDraftBtn').addEventListener('click', function() {
                document.getElementById('draftReportModal').classList.add('hidden');
            });
        });

        // Function to update report status
        function updateReportStatus(reportId, newStatus) {
            const updateStatusUrl = "{{ route('reports.update-status', ':id') }}".replace(':id', reportId);

            // AJAX Request to update the status
            fetch(updateStatusUrl, {
                    method: 'POST',
                    headers: {
                        'Content-Type': 'application/json',
                        'X-CSRF-TOKEN': document.querySelector('meta[name="csrf-token"]').getAttribute('content'),
                    },
                    body: JSON.stringify({
                        status: newStatus
                    }),
                })
                .then(response => response.json())
                .then(data => {
                    if (data.status) { // Check for success
                        console.log('data', data);
                        // Update the button text and data-status attribute dynamically
                        const button = document.getElementById('updateToPublishedBtn');
                        button.setAttribute('data-status', newStatus);
                        button.textContent = newStatus === 'draft' ? 'Publish Report' : 'Save as Draft';
                        showSuccessNotification(data.message);
                        setTimeout(() => {
                            window.location.reload(); // Reload the page after a short delay
                        }, 2000); // Delay of 2 seconds
                    } else {
                        showErrorNotification(data.message || 'An error occurred while updating the status.');
                    }
                })
                .catch(error => {
                    console.error('Error:', error);
                    showErrorNotification('An error occurred. Please try again.');
                });
        }

        document.addEventListener('DOMContentLoaded', () => {
            const url = "{{ route('reports.copy-template') }}";
            const reportId = @json($report->id ?? '');

            const confirmationModal = document.getElementById('confirmationModal');
            const errorModal = document.getElementById('errorModal');
            const cancelBtn = document.getElementById('cancelBtn');
            const confirmBtn = document.getElementById('confirmBtn');
            const closeErrorModalBtn = document.getElementById('closeErrorModal');

            // Handle button click for template copy
            document.getElementById('templateDropdown').addEventListener('click', function() {
                const selectedTemplateId = document.getElementById('templateDropdownSelect').value;

                // Check if template is selected
                if (!selectedTemplateId) {
                    // Show the error modal if no template is selected
                    errorModal.classList.remove('hidden');
                    return; // Do not proceed if no template is selected
                }

                // Show the confirmation modal
                confirmationModal.classList.remove('hidden');

                // Handle confirmation button click
                confirmBtn.addEventListener('click', () => {
                    fetch(url, {
                            method: 'POST',
                            headers: {
                                'Content-Type': 'application/json',
                                'X-CSRF-TOKEN': document.querySelector(
                                    'meta[name="csrf-token"]').getAttribute('content'),
                            },
                            body: JSON.stringify({
                                template_id: selectedTemplateId,
                                report_id: reportId
                            }),
                        })
                        .then(response => response.json())
                        .then(data => {
                            showSuccessNotification(data
                                .message); // Display success notification
                            setTimeout(() => {
                                document.getElementById('templateDropdownSelect')
                                    .value = ''; // Reset dropdown
                                window.location
                                    .reload(); // Reload the page after a short delay
                            }, 2000); // Delay of 2 seconds
                        })
                        .catch(error => {
                            console.error('Error:', error);
                            showErrorNotification(
                                'An error occurred while copying the template.');
                        });

                    // Close the modal after action is taken
                    confirmationModal.classList.add('hidden');
                });

                // Handle cancel button click
                cancelBtn.addEventListener('click', () => {
                    // Close the modal without doing anything
                    confirmationModal.classList.add('hidden');
                });
            });

            // Close the error modal when close button is clicked
            closeErrorModalBtn.addEventListener('click', () => {
                errorModal.classList.add('hidden');
            });
        });

        //     document.getElementById('downloadReportPDF').addEventListener('click', function() {
        //     const reportId = this.getAttribute('data-id');
        //     const downloadPdfUrl = "{{ route('reports.download-pdf', ':id') }}";
        //     const url = downloadPdfUrl.replace(':id', reportId);

        //     // Show the loader before starting the download
        //     document.getElementById('loadingSpinner').style.display = 'block';

        //     // Fetch PDF URL
        //     fetch(url, {
        //             method: 'GET',
        //             headers: {
        //                 'X-CSRF-TOKEN': document.querySelector('meta[name="csrf-token"]').getAttribute('content'),
        //             },
        //         })
        //         .then(response => {
        //             if (!response.ok) {
        //                 throw new Error('Network response was not ok');
        //             }
        //             return response.json(); // Parse the JSON response
        //         })
        //         .then(data => {
        //             if (data.status) {
        //                 const fileUrl = data.file_url; // Get the full file URL
        //                 window.open(fileUrl, '_blank'); // Open the PDF in a new tab
        //             } else {
        //                 alert(data.message);
        //             }
        //         })
        //         .catch(error => {
        //             console.error('Error:', error);
        //             alert('An error occurred. Please try again.');
        //         })
        //         .finally(() => {
        //             // Hide the loader after the PDF is opened
        //             document.getElementById('loadingSpinner').style.display = 'none';
        //         });
        // });
    </script>
@endpush


@section('content')
    <section class="h-screen flex">
        <img id="loadingSpinner" src="{{ asset('assets/images/loader2.gif') }}" alt="Loading"
            style="display: none; position: fixed; top: 50%; left: 60%; transform: translate(-50%, -50%); z-index: 9999; width: 100px; height: 100px;" />
        <!-- Sidebar with Tabs -->

        <aside class="w-auto p-4 bg-white shadow h-full scrollbar-thin scrollbar-thumb-blue-600 scrollbar-track-blue-300">
            <ul id="tabsList" class="space-y-2">
                <!-- Loop through pages -->
                @forelse ($report->reportPages as $page)
                    <li class="tab-item bg-blue-200 p-2 rounded cursor-pointer relative flex justify-between items-center"
                        data-target="#tab{{ $page->id }}" data-id="{{ $page->id }}">
                        <div class="flex gap-2">
                            <svg class="w-6 h-6 text-gray-800 dark:text-white" aria-hidden="true"
                                xmlns="http://www.w3.org/2000/svg" fill="none" viewBox="0 0 17 14">
                                <path stroke="currentColor" stroke-linecap="round" stroke-linejoin="round" stroke-width="2"
                                    d="M1 1h15M1 7h15M1 13h15"></path>
                            </svg>
                            <span id="leftMenuPageName-{{ $page->id }}" class="text-sm">{{ $page->name }}</span>
                            {{-- <div class="absolute right-0 top-0 h-full w-5 bg-green-500 clip-path-arrow"></div> --}}

                        </div>

                        <!-- Toggle switch to update page status -->
                        <label for="toggle-{{ $page->id }}" class="inline-flex relative items-center cursor-pointer">
                            <input type="checkbox" id="toggle-{{ $page->id }}" class="sr-only toggle"
                                data-page-id="{{ $page->id }}" {{ $page->is_active === 1 ? 'checked' : '' }}>
                            <span class="w-10 h-4 bg-gray-300 rounded-full flex items-center">
                                <span class="w-4 h-4 bg-white rounded-full shadow transform transition-transform"></span>
                            </span>
                        </label>
                        {{-- <div class="absolute right-0 top-0 h-full w-5 bg-green-500 clip-path-arrow"></div> --}}

                    </li>
                @empty
                    <p class="text-gray-500">No pages found</p>
                @endforelse
            </ul>

            <!-- Button to create a new page -->
            <button id="createPageBtn" class="mt-4 bg-blue-500 text-white px-4 py-2 rounded-lg w-full">
                Create Page
            </button>
        </aside>

        <!-- Main Content Area -->
        <section class="w-3/4 p-6">
            <!-- Template dropdown positioned above the content area -->
            <div class="flex justify-end w-full">
                <label for="layout-select" class="font-bold lg:w-2/12 md:w-4/12 w-full" style="margin-top: 8px;">Copy
                    Template:</label>
                <select id="templateDropdownSelect" class="layout-select border p-2 lg:w-2/12 md:w-4/12 w-full"
                    style="margin-right: 60px;">
                    <option selected value="">Choose a Template</option>
                    @forelse ($templates as $template)
                        <option value="{{ $template->id }}">{{ $template->title }}</option>
                    @empty
                        <option disabled>No templates available</option>
                    @endforelse
                </select>
                <button id="templateDropdown"
                    class="bg-blue-500 text-white px-4 py-2 rounded-lg btn-gradient">Submit</button>
            </div>
            <!-- Modal for confirmation -->
            <!-- Modal for confirmation (small version) -->
            <div id="confirmationModal"
                class="fixed inset-0 flex items-center justify-center bg-black bg-opacity-50 hidden">
                <div class="bg-white p-4 rounded-lg w-1/4 shadow-lg">
                    <h2 class="text-lg font-semibold mb-4">Confirm Template Copy</h2>
                    <p>Are you sure you want to copy the template code?</p>
                    <div class="flex justify-end mt-4">
                        <button id="cancelBtn" class="bg-gray-500 text-white px-4 py-2 rounded-lg mr-2">Cancel</button>
                        <button id="confirmBtn" class="bg-blue-500 text-white px-4 py-2 rounded-lg">Confirm</button>
                    </div>
                </div>
            </div>

            <!-- Error Modal for no template selected -->
            <div id="errorModal" class="fixed inset-0 flex items-center justify-center bg-black bg-opacity-50 hidden">
                <div class="bg-white p-4 rounded-lg w-1/4 shadow-lg">
                    <p>Please select a template first.</p>
                    <div class="flex justify-end mt-4">
                        <button id="closeErrorModal" class="bg-gray-500 text-white px-4 py-2 rounded-lg">Close</button>
                    </div>
                </div>
            </div>

            <!-- Content area with a card-like design for report and actions -->
            <div class="bg-white shadow p-4 rounded-lg mt-4 mb-2">
                <div class="flex items-center justify-between">
                    <h2 class="text-xl font-semibold" id="reportTitleText">{{ $report->title }}</h2>
                    <div>
                        <button class="text-blue-500 hover:text-blue-600 update-status-button" id="updateToPublishedBtn"
                            style="margin-right:100px;" data-id="{{ $report->id }}" data-status="{{ $report->status }}">
                            {{ $report->status === 'draft' ? 'Publish Report' : 'Save as Draft' }}
                        </button>
                        <div id="publishReportModal"
                            class="fixed inset-0 flex items-center justify-center bg-black bg-opacity-50 hidden z-10">
                            <div class="bg-white p-4 rounded-lg w-1/4 shadow-lg">
                                <h2 class="text-lg font-semibold mb-4">Publish Report</h2>
                                <p>Are you sure you want to update this report to Published?</p>
                                <div class="flex justify-end mt-4">
                                    <button id="cancelPublishBtn"
                                        class="bg-gray-500 text-white px-4 py-2 rounded-lg mr-2">Cancel</button>
                                    <button id="confirmPublishBtn"
                                        class="bg-blue-500 text-white px-4 py-2 rounded-lg">Confirm</button>
                                </div>
                            </div>
                        </div>

                        <!-- Modal for saving report as draft -->
                        <div id="draftReportModal"
                            class="fixed inset-0 flex items-center justify-center bg-black bg-opacity-50 hidden">
                            <div class="bg-white p-4 rounded-lg w-1/4 shadow-lg">
                                <h2 class="text-lg font-semibold mb-4">Draft Report</h2>
                                <p>Are you sure you want to update this report to Draft?</p>
                                <div class="flex justify-end mt-4">
                                    <button id="cancelDraftBtn"
                                        class="bg-gray-500 text-white px-4 py-2 rounded-lg mr-2">Cancel</button>
                                    <button id="confirmDraftBtn"
                                        class="bg-blue-500 text-white px-4 py-2 rounded-lg">Confirm</button>
                                </div>
                            </div>
                        </div>

                        <!-- @if ($report->status === 'published')
    <button
                                                                class="text-blue-500 hover:text-blue-600 update-status-button"
                                                                id="downloadReportPDF" style="margin-right:100px;"
                                                                data-id="{{ $report->id }}">
                                                                Download PDF
                                                            </button>
    @endif -->
                        <button class="text-blue-500 hover:text-blue-600" id="editTitleBtn">Edit</button>
                    </div>
                </div>

                <!-- Edit input (initially hidden) -->
                <div id="editTitleContainer" class="hidden mt-2">
                    <input type="text" id="reportTitleInput" value="{{ $report->title }}"
                        class="border p-2 rounded w-full" name="title" />
                    <div class="text-red-500 text-sm mt-1 error-message" data-error="title"></div>
                    <button id="saveTitleBtn" class="bg-blue-500 text-white text-sm p-2 rounded mt-2">Save</button>
                    <button id="cancelEditBtn"
                        class="bg-gray-300 text-black text-sm p-2 rounded mt-2 ml-2">Cancel</button>
                </div>
            </div>

            <!-- Content area with tabs and corresponding content -->
            <div class="flex">
                <!-- Right side for tab content -->
                <div class="w-full" id="tabContent">
                    @forelse ($report->reportPages as $page)
                        <div id="tab{{ $page->id }}" class="tab-content hidden bg-blue-50 p-4 rounded shadow mb-4">
                            <div class="flex items-center justify-between">
                                <h3 id="pageName-{{ $page->id }}" class="text-lg font-medium mb-2">
                                    {{ $page->name }}</h3>
                                <button class="text-blue-500 hover:text-blue-600 edit-button"
                                    data-id="{{ $page->id }}" data-name="{{ $page->name }}">Edit</button>
                            </div>

                            <div id="editPageForm-{{ $page->id }}" class="edit-form hidden mb-2">
                                <input type="text" id="editInput-{{ $page->id }}"
                                    class="border rounded p-2 w-full" value="{{ $page->name }}" />
                                <div class="flex space-x-2 mt-2">
                                    <button class="bg-blue-500 text-white text-sm px-4 py-2 rounded update-button"
                                        data-id="{{ $page->id }}">Update</button>
                                    <button class="bg-gray-500 text-white text-sm px-4 py-2 rounded cancel-button"
                                        data-id="{{ $page->id }}">Cancel</button>
                                </div>
                            </div>

                            @includeIf(
                                'reports_layout.forms.' . (!empty($page->slug) ? $page->slug : 'custom-page'),
                                ['pageData' => $page->pageData]
                            )
                        </div>
                    @empty
                        <p class="text-gray-500">No content available</p>
                    @endforelse
                </div>
            </div>
        </section>

        {{-- custom page content --}}
        <template id="custom-page-content">
            @includeIf('reports_layout.forms.custom-page')
        </template>

    @endsection<|MERGE_RESOLUTION|>--- conflicted
+++ resolved
@@ -728,25 +728,11 @@
             });
         }
 
-<<<<<<< HEAD
         // save the company address function
         const saveReportPageInputDataAddress = debounce(function() {
             let fieldName = $(this).attr('name');
             let fieldValue = $(this).val();
             console.log("Input Event Triggered -> Field:", fieldName, "Value:", fieldValue);
-=======
-    // save the company address function
-    const saveReportPageInputDataAddress = debounce(function() {
-        let fieldName = $(this).attr('name');
-        let fieldValue = $(this).val();
-        console.log("Input Event Triggered -> Field:", fieldName, "Value:", fieldValue);
-
-        // Check if the changed field is part of the address-related fields
-        if (['company_address', 'company_city', 'company_province', 'company_postal_code'].includes(fieldName)) {
-            saveAddressData();
-            return;
-        }
->>>>>>> 49396c87
 
             // Check if the changed field is part of the address-related fields
             if (['company_address', 'company_city', 'company_province', 'company_postal_code'].includes(
@@ -775,10 +761,6 @@
         $('.inp-data-address').on('keyup change', saveReportPageInputDataAddress);
 
 
-<<<<<<< HEAD
-=======
-
->>>>>>> 49396c87
 
         //end here
 
@@ -1137,11 +1119,11 @@
 
                         <!-- @if ($report->status === 'published')
     <button
-                                                                class="text-blue-500 hover:text-blue-600 update-status-button"
-                                                                id="downloadReportPDF" style="margin-right:100px;"
-                                                                data-id="{{ $report->id }}">
-                                                                Download PDF
-                                                            </button>
+                                                                    class="text-blue-500 hover:text-blue-600 update-status-button"
+                                                                    id="downloadReportPDF" style="margin-right:100px;"
+                                                                    data-id="{{ $report->id }}">
+                                                                    Download PDF
+                                                                </button>
     @endif -->
                         <button class="text-blue-500 hover:text-blue-600" id="editTitleBtn">Edit</button>
                     </div>
