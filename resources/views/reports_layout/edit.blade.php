--- conflicted
+++ resolved
@@ -724,19 +724,38 @@
             const currentStatus = this.getAttribute('data-status');
             const newStatus = currentStatus === 'draft' ? 'published' : 'draft';
 
-<<<<<<< HEAD
-        // Handle cancel actions for both modals
-        document.getElementById('cancelPublishBtn').addEventListener('click', function() {
-            document.getElementById('publishReportModal').classList.add('hidden');
+            // Show the appropriate modal based on the current status
+            if (newStatus === 'published') {
+                document.getElementById('publishReportModal').classList.remove('hidden');
+            } else {
+                document.getElementById('draftReportModal').classList.remove('hidden');
+            }
+
+            // Handle confirm action for publishing
+            document.getElementById('confirmPublishBtn').addEventListener('click', function() {
+                updateReportStatus(reportId, newStatus);
+                document.getElementById('publishReportModal').classList.add('hidden');
+            });
+
+            // Handle confirm action for saving as draft
+            document.getElementById('confirmDraftBtn').addEventListener('click', function() {
+                updateReportStatus(reportId, newStatus);
+                document.getElementById('draftReportModal').classList.add('hidden');
+            });
+
+            // Handle cancel actions for both modals
+            document.getElementById('cancelPublishBtn').addEventListener('click', function() {
+                document.getElementById('publishReportModal').classList.add('hidden');
+            });
+            document.getElementById('cancelDraftBtn').addEventListener('click', function() {
+                document.getElementById('draftReportModal').classList.add('hidden');
+            });
         });
-        document.getElementById('cancelDraftBtn').addEventListener('click', function() {
-            document.getElementById('draftReportModal').classList.add('hidden');
-        });
-    });
 
     // Function to update report status
     function updateReportStatus(reportId, newStatus) {
         const updateStatusUrl = "{{ route('reports.update-status', ':id') }}".replace(':id', reportId);
+
         // AJAX Request to update the status
         fetch(updateStatusUrl, {
             method: 'POST',
@@ -760,72 +779,15 @@
                 setTimeout(() => {
                         window.location.reload();  // Reload the page after a short delay
                     }, 2000);  // Delay of 2 seconds
-=======
-            // Show the appropriate modal based on the current status
-            if (newStatus === 'published') {
-                document.getElementById('publishReportModal').classList.remove('hidden');
->>>>>>> c0c97193
             } else {
-                document.getElementById('draftReportModal').classList.remove('hidden');
+                showErrorNotification(data.message || 'An error occurred while updating the status.');
             }
-
-            // Handle confirm action for publishing
-            document.getElementById('confirmPublishBtn').addEventListener('click', function() {
-                updateReportStatus(reportId, newStatus);
-                document.getElementById('publishReportModal').classList.add('hidden');
-            });
-
-            // Handle confirm action for saving as draft
-            document.getElementById('confirmDraftBtn').addEventListener('click', function() {
-                updateReportStatus(reportId, newStatus);
-                document.getElementById('draftReportModal').classList.add('hidden');
-            });
-
-            // Handle cancel actions for both modals
-            document.getElementById('cancelPublishBtn').addEventListener('click', function() {
-                document.getElementById('publishReportModal').classList.add('hidden');
-            });
-            document.getElementById('cancelDraftBtn').addEventListener('click', function() {
-                document.getElementById('draftReportModal').classList.add('hidden');
-            });
+        })
+        .catch(error => {
+            console.error('Error:', error);
+            showErrorNotification('An error occurred. Please try again.');
         });
-
-        // Function to update report status
-        function updateReportStatus(reportId, newStatus) {
-            const updateStatusUrl = "{{ route('reports.update-status', ':id') }}".replace(':id', reportId);
-
-            // AJAX Request to update the status
-            fetch(updateStatusUrl, {
-                    method: 'POST',
-                    headers: {
-                        'Content-Type': 'application/json',
-                        'X-CSRF-TOKEN': document.querySelector('meta[name="csrf-token"]').getAttribute('content'),
-                    },
-                    body: JSON.stringify({
-                        status: newStatus
-                    }),
-                })
-                .then(response => response.json())
-                .then(data => {
-                    if (data.status) { // Check for success
-                        console.log('data', data);
-                        // Update the button text and data-status attribute dynamically
-                        const button = document.getElementById('updateToPublishedBtn');
-                        button.setAttribute('data-status', newStatus);
-                        button.textContent = newStatus === 'draft' ? 'Publish Report' : 'Save as Draft';
-                        showSuccessNotification(data.message);
-                        setTimeout(() => {
-                            window.location.reload(); // Reload the page after a short delay
-                        }, 2000); // Delay of 2 seconds
-                    } else {
-                        showErrorNotification(data.message || 'An error occurred while updating the status.');
-                    }
-                })
-                .catch(error => {
-                    console.error('Error:', error);
-                    showErrorNotification('An error occurred. Please try again.');
-                });
-        }
+    }
 
         document.addEventListener('DOMContentLoaded', () => {
             const url = "{{ route('reports.copy-template') }}";
