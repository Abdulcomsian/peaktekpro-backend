--- conflicted
+++ resolved
@@ -2,7 +2,7 @@
     <form action="/upload" method="POST" enctype="multipart/form-data" class="dropzone"
         id="repairabilityAssessmentDropzone">
         <div class="dz-message text-gray-600">
-            <span class="block text-lg font-semibold">Drag & Drop or Click to Upload Image111</span>
+            <span class="block text-lg font-semibold">Drag & Drop or Click to Upload Image</span>
             <small class="text-gray-500">Only jpeg, jpg and png files are allowed</small>
         </div>
 
@@ -63,7 +63,6 @@
                         0]); // Remove the previous file if a new one is added
                     }
 
-<<<<<<< HEAD
                 if (!file.type.match(/image\/(jpeg|jpg|png)/)) {
                     this.removeFile(file);
                     showErrorNotification('Only JPEG, JPG, and PNG images are allowed.');
@@ -85,38 +84,9 @@
                 deleteFileFromDropzone(file, deleteFileFromDropZoneRoute, {
                     page_id: pageId,
                     file_key: 'repariability_assessment_images',
-=======
-                    if (!file.type.match(/image\/(jpeg|jpg|png)/)) {
-                        this.removeFile(file);
-                        showErrorNotification('Only JPEG, JPG, and PNG images are allowed.');
-                    }
                 });
-
-                this.on("sending", function(file, xhr, formData) {
-                    formData.append('type', 'repariability_assessment_images');
-                    formData.append('page_id', pageId);
-                    formData.append('folder', 'repairability_assessment');
-                });
-
-                this.on("success", function(file, response) {
-                    if (response.status) {
-                        file.file_id = response.file_details
-                        .file_id; // Attach file ID to the uploaded file
-                        showSuccessNotification(response.message);
-                    } else {
-                        showErrorNotification("File upload failed.");
-                    }
-                });
-
-                this.on("removedfile", function(file) {
-                    deleteFileFromDropzone(file, deleteFileFromDropZoneRoute, {
-                        page_id: pageId,
-                        file_key: 'repariability_assessment_images',
-                        file_id: file.file_id,
-                    });
->>>>>>> 661c68f9
-                });
-            }
+            });
+        }
         });
 
 
