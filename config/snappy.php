--- conflicted
+++ resolved
@@ -35,16 +35,9 @@
     
     'pdf' => [
         'enabled' => true,
-<<<<<<< HEAD
         // 'binary' => base_path('vendor/h4cc/wkhtmltopdf-amd64/bin/wkhtmltopdf-amd64'), //for production
         'binary' => '"C:\Program Files\wkhtmltopdf\bin\wkhtmltopdf.exe"', //for local
-=======
-        'binary' => base_path('vendor/h4cc/wkhtmltopdf-amd64/bin/wkhtmltopdf-amd64'), //for production
-        // 'binary' => '"C:\Program Files\wkhtmltopdf\bin\wkhtmltopdf.exe"', //for local
-        // 'binary' => '"C:/Program Files/wkhtmltopdf/bin/wkhtmltopdf.exe"',
 
-        // "binary"=>"C:\Program Files\wkhtmltopdf",
->>>>>>> 6240a56f
         'timeout' => false,
         'options' => [
             'enable-local-file-access' => true,
