--- conflicted
+++ resolved
@@ -36,13 +36,9 @@
         'pdf' => [
             'enabled' => true,
             // 'binary' => base_path('vendor/h4cc/wkhtmltopdf-amd64/bin/wkhtmltopdf-amd64.exe'), //for production
-<<<<<<< HEAD
             // 'binary' => '"C:\Program Files\wkhtmltopdf\bin\wkhtmltopdf.exe"', //for local
             'binary' => '/usr/bin/wkhtmltopdf', //global path
-=======
-            'binary' => '"C:\Program Files\wkhtmltopdf\bin\wkhtmltopdf.exe"', //for local
-            // 'binary' => '/usr/bin/wkhtmltopdf',
->>>>>>> 27ea64dc
+
 
 
             'timeout' => false,
