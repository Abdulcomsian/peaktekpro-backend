--- conflicted
+++ resolved
@@ -35,14 +35,9 @@
     
     'pdf' => [
         'enabled' => true,
-<<<<<<< HEAD
         'binary' => base_path('vendor/h4cc/wkhtmltopdf-amd64/bin/wkhtmltopdf-amd64.exe'), //for production
         // 'binary' => '"C:\Program Files\wkhtmltopdf\bin\wkhtmltopdf.exe"', //for local
-        // 'binary' => '"C:/Program Files/wkhtmltopdf/bin/wkhtmltopdf.exe"',
-=======
-        // 'binary' => base_path('vendor/h4cc/wkhtmltopdf-amd64/bin/wkhtmltopdf-amd64'), //for production
-        'binary' => '"C:\Program Files\wkhtmltopdf\bin\wkhtmltopdf.exe"', //for local
->>>>>>> 8d4f9e28
+
 
         'timeout' => false,
         'options' => [
