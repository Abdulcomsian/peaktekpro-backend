--- conflicted
+++ resolved
@@ -37,13 +37,8 @@
         'enabled' => true,
         'binary' => base_path('vendor/h4cc/wkhtmltopdf-amd64/bin/wkhtmltopdf-amd64.exe'), //for production
         // 'binary' => '"C:\Program Files\wkhtmltopdf\bin\wkhtmltopdf.exe"', //for local
-<<<<<<< HEAD
-        // 'binary' => '"C:/Program Files/wkhtmltopdf/bin/wkhtmltopdf.exe"',
-        // "binary"=>"C:\Program Files\wkhtmltopdf",
-=======
 
 
->>>>>>> d261e7f4
         'timeout' => false,
         'options' => [
             'enable-local-file-access' => true,
@@ -53,8 +48,8 @@
     
     'image' => [
         'enabled' => true,
-        // 'binary' => base_path('vendor/wemersonjanuario/wkhtmltopdf-windows/bin/64bit/wkhtmltoimage.exe'),
-        'binary' => '"C:\Program Files\wkhtmltopdf\bin\wkhtmltoimage.exe"',
+        'binary' => base_path('vendor/wemersonjanuario/wkhtmltopdf-windows/bin/64bit/wkhtmltoimage.exe'),
+        // 'binary' => '"C:\Program Files\wkhtmltopdf\bin\wkhtmltoimage.exe"',
         'timeout' => false,
         'options' => [],
         'env'     => [],
